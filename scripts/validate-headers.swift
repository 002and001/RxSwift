#!/usr/bin/swift
//
//  validate-headers.swift
//  scripts
//
//  Created by Krunoslav Zaher on 12/26/15.
//  Copyright © 2015 Krunoslav Zaher. All rights reserved.
//

import Foundation

/**
 Validates that all headers are in this standard form

 //
 //  {file}.swift
 //  Project
 //
 //  Created by {Author} on 2/14/15.
 //  Copyright (c) 2015 Krunoslav Zaher. All rights reserved.
 //

 Only Project is not checked yet, but it will be soon.
 */

import Foundation

let fileManager = FileManager.default

let allowedExtensions = [
    ".swift",
    ".h",
    ".m",
]

let excludedRootPaths = [
    ".git",
    "build",
    "Rx.playground",
    "vendor",
    "Sources",
]

let excludePaths = [
    "AllTestz/main.swift",
    "Platform/Platform.Linux.swift",
    "Platform/Platform.Darwin.swift",
    "Platform/RecursiveLock.swift",
    "Platform/DataStructures/Bag.swift",
    "Platform/DataStructures/InfiniteSequence.swift",
    "Platform/DataStructures/PriorityQueue.swift",
    "Platform/DataStructures/Queue.swift",
    "Platform/DispatchQueue+Extensions.swift",
    "RxExample/Services/Reachability.swift",
    "RxDataSources"
]

func isExtensionIncluded(path: String) -> Bool {
    return (allowedExtensions.map { path.hasSuffix($0) }).reduce(false) { $0 || $1 }
}

let whitespace = NSCharacterSet.whitespacesAndNewlines

let identifier = "(?:\\w|\\+|\\_|\\.|-)+"

let fileLine = try NSRegularExpression(pattern: "//  (\(identifier))", options: [])
let projectLine = try NSRegularExpression(pattern: "//  (\(identifier))", options: [])

let createdBy = try NSRegularExpression(pattern: "//  Created by .* on \\d+/\\d+/\\d+\\.", options: [])
let copyrightLine = try NSRegularExpression(pattern: "//  Copyright © (\\d+) Krunoslav Zaher. All rights reserved.", options: [])

func validateRegexMatches(regularExpression: NSRegularExpression, content: String) -> ([String], Bool) {
    let range = NSRange(location: 0, length: content.characters.count)
    let matches = regularExpression.matches(in: content, options: [], range: range)

    if matches.count == 0 {
        print("ERROR: line `\(content)` is invalid: \(regularExpression.pattern)")
        return ([], false)
    }

    for m in matches {
        if m.numberOfRanges == 0 || !NSEqualRanges(m.range, range) {
            print("ERROR: line `\(content)` is invalid: \(regularExpression.pattern)")
            return ([], false)
        }
    }

    return (matches[0 ..< matches.count].flatMap { m -> [String] in
        return (1 ..< m.numberOfRanges).map { index in
<<<<<<< HEAD
            return (content as NSString).substring(with: m.range(at: index))
=======
#if swift(>=4.0)
            let range = m.range(at: index)
#else
            let range = m.rangeAt(index)
#endif
            return (content as NSString).substring(with: range)
>>>>>>> 80de9622
        }
    }, true)
}

func validateHeader(path: String) throws -> Bool {
    let contents = try String(contentsOfFile: path, encoding: String.Encoding.utf8)

    let rawLines = contents.components(separatedBy: "\n")

    var lines = rawLines.map { $0.trimmingCharacters(in: whitespace) }

    if (lines.first ?? "").hasPrefix("#") || (lines.first ?? "").hasPrefix("// This file is autogenerated.") {
        lines.remove(at: 0)
    }

    if lines.count < 8 {
        print("ERROR: Number of lines is less then 8, so the header can't be correct")
        return false
    }

    for i in 0 ..< 7 {
        if !lines[i].hasPrefix("//") {
            print("ERROR: Line [\(i + 1)] (\(lines[i])) isn't prefixed with //")
            return false
        }
    }

    if lines[0] != "//" {
        print("ERROR: Line[1] First line should be `//`")
        return false
    }

    let (parsedFileLine, isValidFilename) = validateRegexMatches(regularExpression: fileLine, content: lines[1])

    if !isValidFilename {
        print("ERROR: Line[2] Filename line should match `\(fileLine.pattern)`")
        return false
    }

    let fileNameInFile = parsedFileLine.first ?? ""
    if fileNameInFile != (path as NSString).lastPathComponent {
        print("ERROR: Line[2] invalid file name `\(fileNameInFile)`, correct content is `\((path as NSString).lastPathComponent)`")
        return false
    }

    let (parsedProject, isValidProject) = validateRegexMatches(regularExpression: projectLine, content: lines[2])

    let targetProject = path.components(separatedBy: "/")[0]
    if !isValidProject || parsedProject.first != targetProject {
        print("ERROR: Line[3] Line not equal to `// \(targetProject)`")
        return false
    }

    if lines[3] != "//" {
        print("ERROR: Line[4] Line should be `//`")
        return false
    }

    let (_, isValidCreatedBy) = validateRegexMatches(regularExpression: createdBy, content: lines[4])

    if !isValidCreatedBy {
        print("ERROR: Line[5] Line not matching \(createdBy.pattern)")
        return false
    }

    let (year, isValidCopyright) = validateRegexMatches(regularExpression: copyrightLine, content: lines[5])

    if !isValidCopyright {
        print("ERROR: Line[6] Line not matching \(copyrightLine.pattern)")
        return false
    }

    let currentYear = Calendar.current.component(.year, from: Date())
    if year.first == nil || !(2015...currentYear).contains(Int(year.first!) ?? 0) {
        print("ERROR: Line[6] Wrong copyright year \(year.first ?? "?") instead of 2015...\(currentYear)")
        return false
    }

    if lines[6] != "//" {
        print("ERROR: Line[7] Line not matching \(copyrightLine.pattern)")
        return false
    }

    if lines[7] != "" {
        print("ERROR: Line[8] Should be blank and not `\(lines[7])`")
        return false
    }

    return true
}

func verifyAll(root: String) throws -> Bool {
    return try fileManager.subpathsOfDirectory(atPath: root).map { file -> Bool in
        let excluded = excludePaths.map { file.hasPrefix($0) }.reduce(false) { $0 || $1 }
        if excluded {
            return true
        }
        if !isExtensionIncluded(path: file) {
            return true
        }

        let isValid = try validateHeader(path: "\(root)/\(file)")
        if !isValid {
            print("     while Validating '\(root)/\(file)'")
        }

        return isValid
    }.reduce(true) { $0 && $1 }
}

let allValid = try fileManager.contentsOfDirectory(atPath: ".").map { rootDir -> Bool in
    if excludedRootPaths.contains(rootDir) {
        print("Skipping \(rootDir)")
        return true
    }
    return try verifyAll(root: rootDir)
}.reduce(true) { $0 && $1 }

if !allValid {
    exit(-1)
}<|MERGE_RESOLUTION|>--- conflicted
+++ resolved
@@ -87,16 +87,13 @@
 
     return (matches[0 ..< matches.count].flatMap { m -> [String] in
         return (1 ..< m.numberOfRanges).map { index in
-<<<<<<< HEAD
-            return (content as NSString).substring(with: m.range(at: index))
-=======
+
 #if swift(>=4.0)
             let range = m.range(at: index)
 #else
             let range = m.rangeAt(index)
 #endif
             return (content as NSString).substring(with: range)
->>>>>>> 80de9622
         }
     }, true)
 }
