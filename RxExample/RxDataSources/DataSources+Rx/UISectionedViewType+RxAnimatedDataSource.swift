//
//  UISectionedViewType+RxAnimatedDataSource.swift
//  RxExample
//
//  Created by Krunoslav Zaher on 11/14/15.
//  Copyright © 2015 Krunoslav Zaher. All rights reserved.
//

import Foundation
import UIKit
#if !RX_NO_MODULE
import RxSwift
import RxCocoa
#endif

extension Reactive where Base: UITableView {
    @available(*, deprecated:0.7, renamed:"itemsWithDataSource", message:"You can just use normal `rx_itemsWithDataSource` extension.")
    public func itemsAnimatedWithDataSource<
            DataSource: RxTableViewDataSourceType & UITableViewDataSource,
            S: Sequence,
            O: ObservableType>
        (_ dataSource: DataSource)
        -> (_ source: O)
        -> Disposable
        where
        DataSource.Element == S,
        O.E == S,
        S.Iterator.Element: AnimatableSectionModelType
    {
        return  { source in
<<<<<<< HEAD
            return self.rx_itemsWithDataSource(dataSource)(source)
=======
            return self.itemsWithDataSource(dataSource)(source: source)
>>>>>>> 43c0b952
        }
    }
}

extension Reactive where Base: UICollectionView {
    @available(*, deprecated:0.7, renamed:"itemsWithDataSource", message:"You can just use normal `rx_itemsWithDataSource` extension.")
    public func itemsAnimatedWithDataSource<
            DataSource: RxCollectionViewDataSourceType & UICollectionViewDataSource,
            S: Sequence,
            O: ObservableType>
        (_ dataSource: DataSource)
        -> (_ source: O)
        -> Disposable
        where
        DataSource.Element == S,
        O.E == S,
        S.Iterator.Element: AnimatableSectionModelType
    {
        return { source in
<<<<<<< HEAD
            return self.rx_itemsWithDataSource(dataSource)(source)
=======
            return self.itemsWithDataSource(dataSource)(source: source)
>>>>>>> 43c0b952
        }
    }
}<|MERGE_RESOLUTION|>--- conflicted
+++ resolved
@@ -28,11 +28,7 @@
         S.Iterator.Element: AnimatableSectionModelType
     {
         return  { source in
-<<<<<<< HEAD
-            return self.rx_itemsWithDataSource(dataSource)(source)
-=======
-            return self.itemsWithDataSource(dataSource)(source: source)
->>>>>>> 43c0b952
+            return self.items(dataSource: dataSource)(source)
         }
     }
 }
@@ -52,11 +48,7 @@
         S.Iterator.Element: AnimatableSectionModelType
     {
         return { source in
-<<<<<<< HEAD
-            return self.rx_itemsWithDataSource(dataSource)(source)
-=======
-            return self.itemsWithDataSource(dataSource)(source: source)
->>>>>>> 43c0b952
+            return self.items(dataSource: dataSource)(source)
         }
     }
 }