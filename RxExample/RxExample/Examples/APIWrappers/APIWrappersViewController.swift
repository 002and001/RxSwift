//
//  APIWrappersViewController.swift
//  RxExample
//
//  Created by Carlos García on 8/7/15.
//  Copyright © 2015 Krunoslav Zaher. All rights reserved.
//

import UIKit
import CoreLocation
#if !RX_NO_MODULE
import RxSwift
import RxCocoa
#endif

extension UILabel {
    public override var accessibilityValue: String! {
        get {
            return self.text
        }
        set {
            self.text = newValue
            self.accessibilityValue = newValue
        }
    }
}

class APIWrappersViewController: ViewController {

    @IBOutlet weak var debugLabel: UILabel!

    @IBOutlet weak var openActionSheet: UIButton!

    @IBOutlet weak var openAlertView: UIButton!

    @IBOutlet weak var bbitem: UIBarButtonItem!

    @IBOutlet weak var segmentedControl: UISegmentedControl!

    @IBOutlet weak var switcher: UISwitch!

    @IBOutlet weak var activityIndicator: UIActivityIndicatorView!

    @IBOutlet weak var button: UIButton!

    @IBOutlet weak var slider: UISlider!

    @IBOutlet weak var textField: UITextField!

    @IBOutlet weak var datePicker: UIDatePicker!

    @IBOutlet weak var mypan: UIPanGestureRecognizer!

    @IBOutlet weak var textView: UITextView!

    let manager = CLLocationManager()

    override func viewDidLoad() {
        super.viewDidLoad()

        datePicker.date = Date(timeIntervalSince1970: 0)

        // MARK: UIBarButtonItem

<<<<<<< HEAD
        bbitem.rx.tap
            .subscribeNext { [weak self] x in
=======
        bbitem.rx_tap
            .subscribe(onNext: { [weak self] x in
>>>>>>> 4f54c9bf
                self?.debug("UIBarButtonItem Tapped")
            })
            .addDisposableTo(disposeBag)

        // MARK: UISegmentedControl

        // also test two way binding
        let segmentedValue = Variable(0)
        _ = segmentedControl.rx.value <-> segmentedValue

        segmentedValue.asObservable()
            .subscribe(onNext: { [weak self] x in
                self?.debug("UISegmentedControl value \(x)")
            })
            .addDisposableTo(disposeBag)


        // MARK: UISwitch

        // also test two way binding
        let switchValue = Variable(true)
        _ = switcher.rx.value <-> switchValue

        switchValue.asObservable()
            .subscribe(onNext: { [weak self] x in
                self?.debug("UISwitch value \(x)")
            })
            .addDisposableTo(disposeBag)

        // MARK: UIActivityIndicatorView

        switcher.rx.value
            .bindTo(activityIndicator.rx.animating)
            .addDisposableTo(disposeBag)


        // MARK: UIButton

<<<<<<< HEAD
        button.rx.tap
            .subscribeNext { [weak self] x in
=======
        button.rx_tap
            .subscribe(onNext: { [weak self] x in
>>>>>>> 4f54c9bf
                self?.debug("UIButton Tapped")
            })
            .addDisposableTo(disposeBag)


        // MARK: UISlider

        // also test two way binding
        let sliderValue = Variable<Float>(1.0)
        _ = slider.rx.value <-> sliderValue

        sliderValue.asObservable()
            .subscribe(onNext: { [weak self] x in
                self?.debug("UISlider value \(x)")
            })
            .addDisposableTo(disposeBag)


        // MARK: UIDatePicker

        // also test two way binding
        let dateValue = Variable(Date(timeIntervalSince1970: 0))
        _ = datePicker.rx.date <-> dateValue


        dateValue.asObservable()
            .subscribe(onNext: { [weak self] x in
                self?.debug("UIDatePicker date \(x)")
            })
            .addDisposableTo(disposeBag)


        // MARK: UITextField

        // also test two way binding
        let textValue = Variable("")
        _ = textField <-> textValue

        textValue.asObservable()
            .subscribe(onNext: { [weak self] x in
                self?.debug("UITextField text \(x)")
            })
            .addDisposableTo(disposeBag)


        // MARK: UIGestureRecognizer

<<<<<<< HEAD
        mypan.rx.event
            .subscribeNext { [weak self] x in
=======
        mypan.rx_event
            .subscribe(onNext: { [weak self] x in
>>>>>>> 4f54c9bf
                self?.debug("UIGestureRecognizer event \(x.state)")
            })
            .addDisposableTo(disposeBag)


        // MARK: UITextView

        // also test two way binding
        let textViewValue = Variable("")
        _ = textView! <-> textViewValue

        textViewValue.asObservable()
            .subscribe(onNext: { [weak self] x in
                self?.debug("UITextView text \(x)")
            })
            .addDisposableTo(disposeBag)

        // MARK: CLLocationManager

        #if !RX_NO_MODULE
        manager.requestWhenInUseAuthorization()
        #endif

<<<<<<< HEAD
        manager.rx.didUpdateLocations
            .subscribeNext { x in
                print("rx.didUpdateLocations \(x)")
            }
            .addDisposableTo(disposeBag)

        _ = manager.rx.didFailWithError
            .subscribeNext { x in
                print("rx.didFailWithError \(x)")
            }
        
        manager.rx.didChangeAuthorizationStatus
            .subscribeNext { status in
=======
        manager.rx_didUpdateLocations
            .subscribe(onNext: { x in
                print("rx_didUpdateLocations \(x)")
            })
            .addDisposableTo(disposeBag)

        _ = manager.rx_didFailWithError
            .subscribe(onNext: { x in
                print("rx_didFailWithError \(x)")
            })
        
        manager.rx_didChangeAuthorizationStatus
            .subscribe(onNext: { status in
>>>>>>> 4f54c9bf
                print("Authorization status \(status)")
            })
            .addDisposableTo(disposeBag)
        
        manager.startUpdatingLocation()



    }

    func debug(_ string: String) {
        print(string)
        debugLabel.text = string
    }
}<|MERGE_RESOLUTION|>--- conflicted
+++ resolved
@@ -62,13 +62,8 @@
 
         // MARK: UIBarButtonItem
 
-<<<<<<< HEAD
         bbitem.rx.tap
-            .subscribeNext { [weak self] x in
-=======
-        bbitem.rx_tap
-            .subscribe(onNext: { [weak self] x in
->>>>>>> 4f54c9bf
+            .subscribe(onNext: { [weak self] x in
                 self?.debug("UIBarButtonItem Tapped")
             })
             .addDisposableTo(disposeBag)
@@ -107,13 +102,8 @@
 
         // MARK: UIButton
 
-<<<<<<< HEAD
         button.rx.tap
-            .subscribeNext { [weak self] x in
-=======
-        button.rx_tap
-            .subscribe(onNext: { [weak self] x in
->>>>>>> 4f54c9bf
+            .subscribe(onNext: { [weak self] x in
                 self?.debug("UIButton Tapped")
             })
             .addDisposableTo(disposeBag)
@@ -161,13 +151,8 @@
 
         // MARK: UIGestureRecognizer
 
-<<<<<<< HEAD
         mypan.rx.event
-            .subscribeNext { [weak self] x in
-=======
-        mypan.rx_event
-            .subscribe(onNext: { [weak self] x in
->>>>>>> 4f54c9bf
+            .subscribe(onNext: { [weak self] x in
                 self?.debug("UIGestureRecognizer event \(x.state)")
             })
             .addDisposableTo(disposeBag)
@@ -191,35 +176,19 @@
         manager.requestWhenInUseAuthorization()
         #endif
 
-<<<<<<< HEAD
         manager.rx.didUpdateLocations
-            .subscribeNext { x in
-                print("rx.didUpdateLocations \(x)")
-            }
+            .subscribe(onNext: { x in
+                print("rx_didUpdateLocations \(x)")
+            })
             .addDisposableTo(disposeBag)
 
         _ = manager.rx.didFailWithError
-            .subscribeNext { x in
-                print("rx.didFailWithError \(x)")
-            }
+            .subscribe(onNext: { x in
+                print("rx_didFailWithError \(x)")
+            })
         
         manager.rx.didChangeAuthorizationStatus
-            .subscribeNext { status in
-=======
-        manager.rx_didUpdateLocations
-            .subscribe(onNext: { x in
-                print("rx_didUpdateLocations \(x)")
-            })
-            .addDisposableTo(disposeBag)
-
-        _ = manager.rx_didFailWithError
-            .subscribe(onNext: { x in
-                print("rx_didFailWithError \(x)")
-            })
-        
-        manager.rx_didChangeAuthorizationStatus
             .subscribe(onNext: { status in
->>>>>>> 4f54c9bf
                 print("Authorization status \(status)")
             })
             .addDisposableTo(disposeBag)
