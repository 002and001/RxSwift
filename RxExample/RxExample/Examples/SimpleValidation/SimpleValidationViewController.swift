//
//  SimpleValidationViewController.swift
//  RxExample
//
//  Created by Krunoslav Zaher on 12/6/15.
//  Copyright © 2015 Krunoslav Zaher. All rights reserved.
//

import Foundation
import UIKit
#if !RX_NO_MODULE
import RxSwift
import RxCocoa
#endif

let minimalUsernameLength = 5
let minimalPasswordLength = 5

class SimpleValidationViewController : ViewController {

    @IBOutlet weak var usernameOutlet: UITextField!
    @IBOutlet weak var usernameValidOutlet: UILabel!

    @IBOutlet weak var passwordOutlet: UITextField!
    @IBOutlet weak var passwordValidOutlet: UILabel!

    @IBOutlet weak var doSomethingOutlet: UIButton!

    override func viewDidLoad() {
        super.viewDidLoad()

        usernameValidOutlet.text = "Username has to be at least \(minimalUsernameLength) characters"
        passwordValidOutlet.text = "Password has to be at least \(minimalPasswordLength) characters"

        let usernameValid = usernameOutlet.rx.text
            .map { $0.characters.count >= minimalUsernameLength }
            .shareReplay(1) // without this map would be executed once for each binding, rx is stateless by default

        let passwordValid = passwordOutlet.rx.text
            .map { $0.characters.count >= minimalPasswordLength }
            .shareReplay(1)

        let everythingValid = Observable.combineLatest(usernameValid, passwordValid) { $0 && $1 }
            .shareReplay(1)

        usernameValid
            .bindTo(passwordOutlet.rx.enabled)
            .addDisposableTo(disposeBag)

        usernameValid
            .bindTo(usernameValidOutlet.rx.hidden)
            .addDisposableTo(disposeBag)

        passwordValid
            .bindTo(passwordValidOutlet.rx.hidden)
            .addDisposableTo(disposeBag)

        everythingValid
            .bindTo(doSomethingOutlet.rx.enabled)
            .addDisposableTo(disposeBag)

<<<<<<< HEAD
        doSomethingOutlet.rx.tap
            .subscribeNext { [weak self] in self?.showAlert() }
=======
        doSomethingOutlet.rx_tap
            .subscribe(onNext: { [weak self] in self?.showAlert() })
>>>>>>> 4f54c9bf
            .addDisposableTo(disposeBag)
    }

    func showAlert() {
        let alertView = UIAlertView(
            title: "RxExample",
            message: "This is wonderful",
            delegate: nil,
            cancelButtonTitle: "OK"
        )

        alertView.show()
    }

}<|MERGE_RESOLUTION|>--- conflicted
+++ resolved
@@ -59,13 +59,8 @@
             .bindTo(doSomethingOutlet.rx.enabled)
             .addDisposableTo(disposeBag)
 
-<<<<<<< HEAD
         doSomethingOutlet.rx.tap
-            .subscribeNext { [weak self] in self?.showAlert() }
-=======
-        doSomethingOutlet.rx_tap
             .subscribe(onNext: { [weak self] in self?.showAlert() })
->>>>>>> 4f54c9bf
             .addDisposableTo(disposeBag)
     }
 
