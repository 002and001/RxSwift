--- conflicted
+++ resolved
@@ -1587,8 +1587,4 @@
     func duplicate() -> NSString {
         return NSMutableString(string: self)
     }
-<<<<<<< HEAD
-}
-=======
-}
->>>>>>> 80de9622
+}
