--- conflicted
+++ resolved
@@ -8,14 +8,6 @@
 
 /// Represents a push style sequence.
 public protocol ObservableType : ObservableConvertibleType {
-<<<<<<< HEAD
-=======
-    #if !swift(>=3.2)
-    /// Type of elements in sequence.
-    associatedtype E
-    #endif
->>>>>>> f1e215a3
-    
     /**
     Subscribes `observer` to receive events for this sequence.
     
